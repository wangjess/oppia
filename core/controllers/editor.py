# coding: utf-8

# Copyright 2014 The Oppia Authors. All Rights Reserved.
#
# Licensed under the Apache License, Version 2.0 (the "License");
# you may not use this file except in compliance with the License.
# You may obtain a copy of the License at
#
#      http://www.apache.org/licenses/LICENSE-2.0
#
# Unless required by applicable law or agreed to in writing, software
# distributed under the License is distributed on an "AS-IS" BASIS,
# WITHOUT WARRANTIES OR CONDITIONS OF ANY KIND, either express or implied.
# See the License for the specific language governing permissions and
# limitations under the License.

"""Controllers for the editor view."""

import imghdr
import logging

import jinja2

from core.controllers import base
from core.domain import config_domain
from core.domain import dependency_registry
from core.domain import email_manager
from core.domain import event_services
from core.domain import exp_domain
from core.domain import exp_services
from core.domain import fs_domain
from core.domain import gadget_registry
from core.domain import interaction_registry
from core.domain import rights_manager
from core.domain import rte_component_registry
from core.domain import rule_domain
from core.domain import stats_services
from core.domain import user_services
from core.domain import value_generators_domain
from core.domain import visualization_registry
from core.platform import models
import feconf
import utils

current_user_services = models.Registry.import_current_user_services()

# The frontend template for a new state. It is sent to the frontend when the
# exploration editor page is first loaded, so that new states can be
# added in a way that is completely client-side.
# IMPORTANT: Before adding this state to an existing exploration, the
# state name and the destination of the default rule should first be
# changed to the desired new state name.
NEW_STATE_TEMPLATE = {
    'content': [{
        'type': 'text',
        'value': ''
    }],
    'interaction': exp_domain.State.NULL_INTERACTION_DICT,
    'param_changes': [],
}


def get_value_generators_js():
    """Return a string that concatenates the JS for all value generators."""
    all_value_generators = (
        value_generators_domain.Registry.get_all_generator_classes())
    value_generators_js = ''
    for _, generator_cls in all_value_generators.iteritems():
        value_generators_js += generator_cls.get_js_template()
    return value_generators_js

VALUE_GENERATORS_JS = config_domain.ComputedProperty(
    'value_generators_js', {'type': 'unicode'},
    'JavaScript code for the value generators', get_value_generators_js)

MODERATOR_REQUEST_FORUM_URL_DEFAULT_VALUE = (
    'https://moderator/request/forum/url')
MODERATOR_REQUEST_FORUM_URL = config_domain.ConfigProperty(
    'moderator_request_forum_url', {'type': 'unicode'},
    'A link to the forum for nominating explorations to be featured '
    'in the gallery',
    default_value=MODERATOR_REQUEST_FORUM_URL_DEFAULT_VALUE)


def _require_valid_version(version_from_payload, exploration_version):
    """Check that the payload version matches the given exploration version."""
    if version_from_payload is None:
        raise base.BaseHandler.InvalidInputException(
            'Invalid POST request: a version must be specified.')

    if version_from_payload != exploration_version:
        raise base.BaseHandler.InvalidInputException(
            'Trying to update version %s of exploration from version %s, '
            'which is too old. Please reload the page and try again.'
            % (exploration_version, version_from_payload))


def require_editor(handler):
    """Decorator that checks if the user can edit the given entity."""
    def test_editor(self, exploration_id, escaped_state_name=None, **kwargs):
        """Gets the user and exploration id if the user can edit it.

        Args:
            self: the handler instance
            exploration_id: the exploration id
            escaped_state_name: the URL-escaped state name, if it exists
            **kwargs: any other arguments passed to the handler

        Returns:
            The relevant handler, if the user is authorized to edit this
            exploration.

        Raises:
            self.PageNotFoundException: if no such exploration or state exists.
            self.UnauthorizedUserException: if the user exists but does not
                have the right credentials.
        """
        if not self.user_id:
            self.redirect(current_user_services.create_login_url(
                self.request.uri))
            return

        if self.username in config_domain.BANNED_USERNAMES.value:
            raise self.UnauthorizedUserException(
                'You do not have the credentials to access this page.')

        try:
            exploration = exp_services.get_exploration_by_id(exploration_id)
        except:
            raise self.PageNotFoundException

        if not rights_manager.Actor(self.user_id).can_edit(
                rights_manager.ACTIVITY_TYPE_EXPLORATION, exploration_id):
            raise self.UnauthorizedUserException(
                'You do not have the credentials to edit this exploration.',
                self.user_id)

        if not escaped_state_name:
            return handler(self, exploration_id, **kwargs)

        state_name = self.unescape_state_name(escaped_state_name)
        if state_name not in exploration.states:
            logging.error('Could not find state: %s' % state_name)
            logging.error('Available states: %s' % exploration.states.keys())
            raise self.PageNotFoundException

        return handler(self, exploration_id, state_name, **kwargs)

    return test_editor


class EditorHandler(base.BaseHandler):
    """Base class for all handlers for the editor page."""

    # The page name to use as a key for generating CSRF tokens.
    PAGE_NAME_FOR_CSRF = 'editor'


class ExplorationPage(EditorHandler):
    """The editor page for a single exploration."""

    EDITOR_PAGE_DEPENDENCY_IDS = ['codemirror']

    def get(self, exploration_id):
        """Handles GET requests."""
        if exploration_id in base.DISABLED_EXPLORATIONS.value:
            self.render_template(
                'error/disabled_exploration.html', iframe_restriction=None)
            return

        exploration = exp_services.get_exploration_by_id(
            exploration_id, strict=False)
        if (exploration is None or
                not rights_manager.Actor(self.user_id).can_view(
                    rights_manager.ACTIVITY_TYPE_EXPLORATION, exploration_id)):
            self.redirect('/')
            return

        can_edit = (
            bool(self.user_id) and
            self.username not in config_domain.BANNED_USERNAMES.value and
            rights_manager.Actor(self.user_id).can_edit(
                rights_manager.ACTIVITY_TYPE_EXPLORATION, exploration_id))

        value_generators_js = VALUE_GENERATORS_JS.value

        visualizations_html = visualization_registry.Registry.get_full_html()

        interaction_ids = (
            interaction_registry.Registry.get_all_interaction_ids())

        interaction_dependency_ids = (
            interaction_registry.Registry.get_deduplicated_dependency_ids(
                interaction_ids))
        dependencies_html, additional_angular_modules = (
            dependency_registry.Registry.get_deps_html_and_angular_modules(
                interaction_dependency_ids + self.EDITOR_PAGE_DEPENDENCY_IDS))

        interaction_templates = (
            rte_component_registry.Registry.get_html_for_all_components() +
            interaction_registry.Registry.get_interaction_html(
                interaction_ids))
        interaction_validators_html = (
            interaction_registry.Registry.get_validators_html(
                interaction_ids))

        gadget_types = gadget_registry.Registry.get_all_gadget_types()
        gadget_templates = (
            gadget_registry.Registry.get_gadget_html(gadget_types))

        self.values.update({
            'GADGET_SPECS': gadget_registry.Registry.get_all_specs(),
            'INTERACTION_SPECS': interaction_registry.Registry.get_all_specs(),
            'PANEL_SPECS': feconf.PANELS_PROPERTIES,
            'additional_angular_modules': additional_angular_modules,
            'can_delete': rights_manager.Actor(
                self.user_id).can_delete(
                    rights_manager.ACTIVITY_TYPE_EXPLORATION, exploration_id),
            'can_edit': can_edit,
            'can_modify_roles': rights_manager.Actor(
                self.user_id).can_modify_roles(
                    rights_manager.ACTIVITY_TYPE_EXPLORATION, exploration_id),
            'can_publicize': rights_manager.Actor(
                self.user_id).can_publicize(
                    rights_manager.ACTIVITY_TYPE_EXPLORATION, exploration_id),
            'can_publish': rights_manager.Actor(
                self.user_id).can_publish(
                    rights_manager.ACTIVITY_TYPE_EXPLORATION, exploration_id),
            'can_release_ownership': rights_manager.Actor(
                self.user_id).can_release_ownership(
                    rights_manager.ACTIVITY_TYPE_EXPLORATION, exploration_id),
            'can_unpublicize': rights_manager.Actor(
                self.user_id).can_unpublicize(
                    rights_manager.ACTIVITY_TYPE_EXPLORATION, exploration_id),
            'can_unpublish': rights_manager.Actor(
                self.user_id).can_unpublish(
                    rights_manager.ACTIVITY_TYPE_EXPLORATION, exploration_id),
            'dependencies_html': jinja2.utils.Markup(dependencies_html),
            'gadget_templates': jinja2.utils.Markup(gadget_templates),
            'interaction_templates': jinja2.utils.Markup(
                interaction_templates),
            'interaction_validators_html': jinja2.utils.Markup(
                interaction_validators_html),
            'moderator_request_forum_url': MODERATOR_REQUEST_FORUM_URL.value,
            'nav_mode': feconf.NAV_MODE_CREATE,
            'value_generators_js': jinja2.utils.Markup(value_generators_js),
            'title': exploration.title,
            'visualizations_html': jinja2.utils.Markup(
                visualizations_html),
            'ALL_LANGUAGE_CODES': feconf.ALL_LANGUAGE_CODES,
            'ALLOWED_GADGETS': feconf.ALLOWED_GADGETS,
            'ALLOWED_INTERACTION_CATEGORIES': (
                feconf.ALLOWED_INTERACTION_CATEGORIES),
            # This is needed for the exploration preview.
            'CATEGORIES_TO_COLORS': feconf.CATEGORIES_TO_COLORS,
            'INVALID_PARAMETER_NAMES': feconf.INVALID_PARAMETER_NAMES,
            'NEW_STATE_TEMPLATE': NEW_STATE_TEMPLATE,
            'SHOW_TRAINABLE_UNRESOLVED_ANSWERS': (
                feconf.SHOW_TRAINABLE_UNRESOLVED_ANSWERS),
            'TAG_REGEX': feconf.TAG_REGEX,
        })

        self.render_template('editor/exploration_editor.html')


class ExplorationHandler(EditorHandler):
    """Page with editor data for a single exploration."""

    PAGE_NAME_FOR_CSRF = 'editor'

    def _get_exploration_data(self, exploration_id, version=None):
        """Returns a description of the given exploration."""
        try:
            exploration = exp_services.get_exploration_by_id(
                exploration_id, version=version)
        except:
            raise self.PageNotFoundException

        states = {}
        for state_name in exploration.states:
            state_dict = exploration.states[state_name].to_dict()
            states[state_name] = state_dict

        editor_dict = {
            'category': exploration.category,
            'exploration_id': exploration_id,
            'init_state_name': exploration.init_state_name,
            'language_code': exploration.language_code,
            'objective': exploration.objective,
            'param_changes': exploration.param_change_dicts,
            'param_specs': exploration.param_specs_dict,
            'rights': rights_manager.get_exploration_rights(
                exploration_id).to_dict(),
            'show_state_editor_tutorial_on_load': (
                self.user_id and not self.has_seen_editor_tutorial),
            'skin_customizations': exploration.skin_instance.to_dict()[
                'skin_customizations'],
            'states': states,
            'tags': exploration.tags,
            'title': exploration.title,
            'version': exploration.version,
        }

        return editor_dict

    def get(self, exploration_id):
        """Gets the data for the exploration overview page."""
        if not rights_manager.Actor(self.user_id).can_view(
                rights_manager.ACTIVITY_TYPE_EXPLORATION, exploration_id):
            raise self.PageNotFoundException

        version = self.request.get('v', default_value=None)
        self.values.update(
            self._get_exploration_data(exploration_id, version=version))
        self.render_json(self.values)

    @require_editor
    def put(self, exploration_id):
        """Updates properties of the given exploration."""
        exploration = exp_services.get_exploration_by_id(exploration_id)
        version = self.payload.get('version')
        _require_valid_version(version, exploration.version)

        commit_message = self.payload.get('commit_message')
        change_list = self.payload.get('change_list')

        try:
            exp_services.update_exploration(
                self.user_id, exploration_id, change_list, commit_message)
        except utils.ValidationError as e:
            raise self.InvalidInputException(e)

        self.values.update(self._get_exploration_data(exploration_id))
        self.render_json(self.values)

    @require_editor
    def delete(self, exploration_id):
        """Deletes the given exploration."""
        role = self.request.get('role')
        if not role:
            role = None

        if role == rights_manager.ROLE_ADMIN:
            if not self.is_admin:
                logging.error(
                    '%s tried to delete an exploration, but is not an admin.'
                    % self.user_id)
                raise self.UnauthorizedUserException(
                    'User %s does not have permissions to delete exploration '
                    '%s' % (self.user_id, exploration_id))
        elif role == rights_manager.ROLE_MODERATOR:
            if not self.is_moderator:
                logging.error(
                    '%s tried to delete an exploration, but is not a '
                    'moderator.' % self.user_id)
                raise self.UnauthorizedUserException(
                    'User %s does not have permissions to delete exploration '
                    '%s' % (self.user_id, exploration_id))
        elif role is not None:
            raise self.InvalidInputException('Invalid role: %s' % role)

        logging.info(
            '%s %s tried to delete exploration %s' %
            (role, self.user_id, exploration_id))

        exploration = exp_services.get_exploration_by_id(exploration_id)
        can_delete = rights_manager.Actor(self.user_id).can_delete(
            rights_manager.ACTIVITY_TYPE_EXPLORATION, exploration.id)
        if not can_delete:
            raise self.UnauthorizedUserException(
                'User %s does not have permissions to delete exploration %s' %
                (self.user_id, exploration_id))

        is_exploration_cloned = rights_manager.is_exploration_cloned(
            exploration_id)
        exp_services.delete_exploration(
            self.user_id, exploration_id, force_deletion=is_exploration_cloned)

        logging.info(
            '%s %s deleted exploration %s' %
            (role, self.user_id, exploration_id))


class ExplorationRightsHandler(EditorHandler):
    """Handles management of exploration editing rights."""

    PAGE_NAME_FOR_CSRF = 'editor'

    @require_editor
    def put(self, exploration_id):
        """Updates the editing rights for the given exploration."""
        exploration = exp_services.get_exploration_by_id(exploration_id)
        version = self.payload.get('version')
        _require_valid_version(version, exploration.version)

        is_public = self.payload.get('is_public')
        is_publicized = self.payload.get('is_publicized')
        is_community_owned = self.payload.get('is_community_owned')
        new_member_username = self.payload.get('new_member_username')
        new_member_role = self.payload.get('new_member_role')
        viewable_if_private = self.payload.get('viewable_if_private')

        if new_member_username:
            if not rights_manager.Actor(
                    self.user_id).can_modify_roles(
                        rights_manager.ACTIVITY_TYPE_EXPLORATION, exploration_id):
                raise self.UnauthorizedUserException(
                    'Only an owner of this exploration can add or change '
                    'roles.')

            new_member_id = user_services.get_user_id_from_username(
                new_member_username)
            if new_member_id is None:
                raise Exception(
                    'Sorry, we could not find the specified user.')

            rights_manager.assign_role_for_exploration(
                self.user_id, exploration_id, new_member_id, new_member_role)

        elif is_public is not None:
            exploration = exp_services.get_exploration_by_id(exploration_id)
            if is_public:
                try:
                    exploration.validate(strict=True)
                except utils.ValidationError as e:
                    raise self.InvalidInputException(e)

                exp_services.publish_exploration_and_update_user_profiles(
                    self.user_id, exploration_id)
                exp_services.index_explorations_given_ids([exploration_id])
            else:
                rights_manager.unpublish_exploration(
                    self.user_id, exploration_id)
                exp_services.delete_documents_from_search_index([
                    exploration_id])

        elif is_publicized is not None:
            exploration = exp_services.get_exploration_by_id(exploration_id)
            if is_publicized:
                try:
                    exploration.validate(strict=True)
                except utils.ValidationError as e:
                    raise self.InvalidInputException(e)

                rights_manager.publicize_exploration(
                    self.user_id, exploration_id)
            else:
                rights_manager.unpublicize_exploration(
                    self.user_id, exploration_id)

        elif is_community_owned:
            exploration = exp_services.get_exploration_by_id(exploration_id)
            try:
                exploration.validate(strict=True)
            except utils.ValidationError as e:
                raise self.InvalidInputException(e)

            rights_manager.release_ownership_of_exploration(
                self.user_id, exploration_id)

        elif viewable_if_private is not None:
            rights_manager.set_private_viewability_of_exploration(
                self.user_id, exploration_id, viewable_if_private)

        else:
            raise self.InvalidInputException(
                'No change was made to this exploration.')

        self.render_json({
            'rights': rights_manager.get_exploration_rights(
                exploration_id).to_dict()
        })


class ExplorationModeratorRightsHandler(EditorHandler):
    """Handles management of exploration rights by moderators."""

    PAGE_NAME_FOR_CSRF = 'editor'

    @base.require_moderator
    def put(self, exploration_id):
        """Updates the publication status of the given exploration, and sends
        an email to all its owners.
        """
        exploration = exp_services.get_exploration_by_id(exploration_id)
        action = self.payload.get('action')
        email_body = self.payload.get('email_body')
        version = self.payload.get('version')
        _require_valid_version(version, exploration.version)

        if action not in feconf.VALID_MODERATOR_ACTIONS:
            raise self.InvalidInputException('Invalid moderator action.')

        # If moderator emails can be sent, check that all the prerequisites are
        # satisfied, otherwise do nothing.
        if feconf.REQUIRE_EMAIL_ON_MODERATOR_ACTION:
            if not email_body:
                raise self.InvalidInputException(
                    'Moderator actions should include an email to the '
                    'recipient.')
            email_manager.require_moderator_email_prereqs_are_satisfied()

        # Perform the moderator action.
        if action == 'unpublish_exploration':
            rights_manager.unpublish_exploration(
                self.user_id, exploration_id)
            exp_services.delete_documents_from_search_index([
                exploration_id])
        elif action == 'publicize_exploration':
            try:
                exploration.validate(strict=True)
            except utils.ValidationError as e:
                raise self.InvalidInputException(e)

            rights_manager.publicize_exploration(
                self.user_id, exploration_id)
        else:
            raise self.InvalidInputException(
                'No change was made to this exploration.')

        exp_rights = rights_manager.get_exploration_rights(exploration_id)

        # If moderator emails can be sent, send an email to the all owners of
        # the exploration notifying them of the change.
        if feconf.REQUIRE_EMAIL_ON_MODERATOR_ACTION:
            for owner_id in exp_rights.owner_ids:
                email_manager.send_moderator_action_email(
                    self.user_id, owner_id,
                    feconf.VALID_MODERATOR_ACTIONS[action]['email_intent'],
                    exploration.title, email_body)

        self.render_json({
            'rights': exp_rights.to_dict(),
        })


class UntrainedAnswersHandler(EditorHandler):
    """Returns answers that learners have submitted, but that Oppia hasn't been
    explicitly trained to respond to by an exploration author.
    """
    NUMBER_OF_TOP_ANSWERS_PER_RULE = 50

    def get(self, exploration_id, escaped_state_name):
        """Handles GET requests."""
        try:
            exploration = exp_services.get_exploration_by_id(exploration_id)
        except:
            raise self.PageNotFoundException

        state_name = self.unescape_state_name(escaped_state_name)
        if state_name not in exploration.states:
            # If trying to access a non-existing state, there is no training
            # data associated with it.
            self.render_json({'unhandled_answers': []})
            return

        state = exploration.states[state_name]

        # TODO(bhenning): Answers should be bound to a particular exploration
        # version or interaction ID.

        # TODO(bhenning): If the top 100 answers have already been classified,
        # then this handler will always return an empty list.

        # TODO(bhenning): This entire function will not work as expected until
        # the answers storage backend stores answers in a non-lossy way.
        # Currently, answers are stored as HTML strings and they are not able
        # to be converted back to the original objects they started as, so the
        # normalization calls in this function will not work correctly on those
        # strings. Once this happens, this handler should also be tested.

        # The total number of possible answers is 100 because it requests the
        # top 50 answers matched to the default rule and the top 50 answers
        # matched to a fuzzy rule individually.
        answers = stats_services.get_top_state_rule_answers(
            exploration_id, state_name, [
<<<<<<< HEAD
                exp_domain.DEFAULT_OUTCOME_CLASSIFICATION,
                exp_domain.SOFT_RULE_CLASSIFICATION],
            NUMBER_OF_TOP_ANSWERS_PER_RULE)
=======
                exp_domain.DEFAULT_RULESPEC_STR, rule_domain.FUZZY_RULE_TYPE],
            self.NUMBER_OF_TOP_ANSWERS_PER_RULE)
>>>>>>> c568916a

        interaction = state.interaction
        unhandled_answers = []
        if feconf.SHOW_TRAINABLE_UNRESOLVED_ANSWERS and interaction.id:
            interaction_instance = (
                interaction_registry.Registry.get_interaction_by_id(
                    interaction.id))

            try:
                # Normalize the answers.
                for answer in answers:
                    answer['answer'] = interaction_instance.normalize_answer(
                        answer['answer'])

                trained_answers = set()
                for answer_group in interaction.answer_groups:
                    for rule_spec in answer_group.rule_specs:
                        if rule_spec.rule_type == rule_domain.FUZZY_RULE_TYPE:
                            trained_answers.update(
                                interaction_instance.normalize_answer(trained)
                                for trained
                                in rule_spec.inputs['training_data'])

                # Include all the answers which have been confirmed to be
                # associated with the default outcome.
                trained_answers.update(set(
                    interaction_instance.normalize_answer(confirmed)
                    for confirmed
                    in interaction.confirmed_unclassified_answers))

                unhandled_answers = [
                    answer for answer in answers
                    if answer['answer'] not in trained_answers
                ]
            except Exception as e:
                logging.warning(
                    'Error loading untrained answers for interaction %s: %s.' %
                    (interaction.id, e))

        self.render_json({
            'unhandled_answers': unhandled_answers
        })


class ExplorationDownloadHandler(EditorHandler):
    """Downloads an exploration as a zip file, or dict of YAML strings
    representing states.
    """
    def get(self, exploration_id):
        """Handles GET requests."""
        try:
            exploration = exp_services.get_exploration_by_id(exploration_id)
        except:
            raise self.PageNotFoundException

        if not rights_manager.Actor(self.user_id).can_view(
                rights_manager.ACTIVITY_TYPE_EXPLORATION, exploration_id):
            raise self.PageNotFoundException

        version = self.request.get('v', default_value=exploration.version)
        output_format = self.request.get('output_format', default_value='zip')
        width = int(self.request.get('width', default_value=80))

        # If the title of the exploration has changed, we use the new title
        filename = 'oppia-%s-v%s' % (
            utils.to_ascii(exploration.title.replace(' ', '')), version)

        if output_format == feconf.OUTPUT_FORMAT_ZIP:
            self.response.headers['Content-Type'] = 'text/plain'
            self.response.headers['Content-Disposition'] = (
                'attachment; filename=%s.zip' % str(filename))
            self.response.write(
                exp_services.export_to_zip_file(exploration_id, version))
        elif output_format == feconf.OUTPUT_FORMAT_JSON:
            self.render_json(exp_services.export_states_to_yaml(
                exploration_id, version=version, width=width))
        else:
            raise self.InvalidInputException(
                'Unrecognized output format %s' % output_format)


class StateDownloadHandler(EditorHandler):
    """Downloads a state as a YAML string."""

    def get(self, exploration_id):
        """Handles GET requests."""
        try:
            exploration = exp_services.get_exploration_by_id(exploration_id)
        except:
            raise self.PageNotFoundException

        if not rights_manager.Actor(self.user_id).can_view(
                rights_manager.ACTIVITY_TYPE_EXPLORATION, exploration_id):
            raise self.PageNotFoundException

        version = self.request.get('v', default_value=exploration.version)
        width = int(self.request.get('width', default_value=80))

        try:
            state = self.request.get('state')
        except:
            raise self.InvalidInputException('State not found')

        exploration_dict = exp_services.export_states_to_yaml(
            exploration_id, version=version, width=width)
        if state not in exploration_dict:
            raise self.PageNotFoundException
        self.response.write(exploration_dict[state])


class ExplorationResourcesHandler(EditorHandler):
    """Manages assets associated with an exploration."""

    @require_editor
    def get(self, exploration_id):
        """Handles GET requests."""
        fs = fs_domain.AbstractFileSystem(
            fs_domain.ExplorationFileSystem(exploration_id))
        dir_list = fs.listdir('')

        self.render_json({'filepaths': dir_list})


class ExplorationSnapshotsHandler(EditorHandler):
    """Returns the exploration snapshot history."""

    def get(self, exploration_id):
        """Handles GET requests."""

        try:
            snapshots = exp_services.get_exploration_snapshots_metadata(
                exploration_id)
        except:
            raise self.PageNotFoundException

        # Patch `snapshots` to use the editor's display name.
        for snapshot in snapshots:
            if snapshot['committer_id'] != feconf.SYSTEM_COMMITTER_ID:
                snapshot['committer_id'] = user_services.get_username(
                    snapshot['committer_id'])

        self.render_json({
            'snapshots': snapshots,
        })


class ExplorationRevertHandler(EditorHandler):
    """Reverts an exploration to an older version."""

    @require_editor
    def post(self, exploration_id):
        """Handles POST requests."""
        current_version = self.payload.get('current_version')
        revert_to_version = self.payload.get('revert_to_version')

        if not isinstance(revert_to_version, int):
            raise self.InvalidInputException(
                'Expected an integer version to revert to; received %s.' %
                revert_to_version)
        if not isinstance(current_version, int):
            raise self.InvalidInputException(
                'Expected an integer current version; received %s.' %
                current_version)

        if revert_to_version < 1 or revert_to_version >= current_version:
            raise self.InvalidInputException(
                'Cannot revert to version %s from version %s.' %
                (revert_to_version, current_version))

        exp_services.revert_exploration(
            self.user_id, exploration_id, current_version, revert_to_version)
        self.render_json({})


class ExplorationStatisticsHandler(EditorHandler):
    """Returns statistics for an exploration."""

    def get(self, exploration_id, exploration_version):
        """Handles GET requests."""
        try:
            exp_services.get_exploration_by_id(exploration_id)
        except:
            raise self.PageNotFoundException

        self.render_json(stats_services.get_exploration_stats(
            exploration_id, exploration_version))


class ExplorationStatsVersionsHandler(EditorHandler):
    """Returns statistics versions for an exploration."""

    def get(self, exploration_id):
        """Handles GET requests."""
        try:
            exp_services.get_exploration_by_id(exploration_id)
        except:
            raise self.PageNotFoundException

        self.render_json({
            'versions': stats_services.get_versions_for_exploration_stats(
                exploration_id)})


class StateRulesStatsHandler(EditorHandler):
    """Returns detailed learner answer statistics for a state."""

    def get(self, exploration_id, escaped_state_name):
        """Handles GET requests."""
        try:
            exploration = exp_services.get_exploration_by_id(exploration_id)
        except:
            raise self.PageNotFoundException

        state_name = self.unescape_state_name(escaped_state_name)
        if state_name not in exploration.states:
            logging.error('Could not find state: %s' % state_name)
            logging.error('Available states: %s' % exploration.states.keys())
            raise self.PageNotFoundException

        self.render_json({
            'visualizations_info': stats_services.get_visualizations_info(
                exploration_id, state_name),
        })


class ImageUploadHandler(EditorHandler):
    """Handles image uploads."""

    @require_editor
    def post(self, exploration_id):
        """Saves an image uploaded by a content creator."""

        raw = self.request.get('image')
        filename = self.payload.get('filename')
        if not raw:
            raise self.InvalidInputException('No image supplied')

        file_format = imghdr.what(None, h=raw)
        if file_format not in feconf.ACCEPTED_IMAGE_FORMATS_AND_EXTENSIONS:
            allowed_formats = ', '.join(
                feconf.ACCEPTED_IMAGE_FORMATS_AND_EXTENSIONS.keys())
            raise Exception('Image file not recognized: it should be in '
                            'one of the following formats: %s.' %
                            allowed_formats)

        if not filename:
            raise self.InvalidInputException('No filename supplied')
        if '/' in filename or '..' in filename:
            raise self.InvalidInputException(
                'Filenames should not include slashes (/) or consecutive dot '
                'characters.')
        if '.' in filename:
            dot_index = filename.rfind('.')
            primary_name = filename[:dot_index]
            extension = filename[dot_index + 1:].lower()
            if (extension not in
                    feconf.ACCEPTED_IMAGE_FORMATS_AND_EXTENSIONS[file_format]):
                raise self.InvalidInputException(
                    'Expected a filename ending in .%s; received %s' %
                    (file_format, filename))
        else:
            primary_name = filename

        filepath = '%s.%s' % (primary_name, file_format)

        fs = fs_domain.AbstractFileSystem(
            fs_domain.ExplorationFileSystem(exploration_id))
        if fs.isfile(filepath):
            raise self.InvalidInputException(
                'A file with the name %s already exists. Please choose a '
                'different name.' % filepath)
        fs.commit(self.user_id, filepath, raw)

        self.render_json({'filepath': filepath})


class ChangeListSummaryHandler(EditorHandler):
    """Returns a summary of a changelist applied to a given exploration."""

    @require_editor
    def post(self, exploration_id):
        """Handles POST requests."""
        change_list = self.payload.get('change_list')
        version = self.payload.get('version')
        current_exploration = exp_services.get_exploration_by_id(
            exploration_id)

        if version != current_exploration.version:
            # TODO(sll): Improve this.
            self.render_json({
                'error': (
                    'Sorry! Someone else has edited and committed changes to '
                    'this exploration while you were editing it. We suggest '
                    'opening another browser tab -- which will load the new '
                    'version of the exploration -- then transferring your '
                    'changes there. We will try to make this easier in the '
                    'future -- we have not done it yet because figuring out '
                    'how to merge different people\'s changes is hard. '
                    '(Trying to edit version %s, but the current version is '
                    '%s.).' % (version, current_exploration.version)
                )
            })
        else:
            utils.recursively_remove_key(change_list, '$$hashKey')

            summary = exp_services.get_summary_of_change_list(
                current_exploration, change_list)
            updated_exploration = exp_services.apply_change_list(
                exploration_id, change_list)
            warning_message = ''
            try:
                updated_exploration.validate(strict=True)
            except utils.ValidationError as e:
                warning_message = unicode(e)

            self.render_json({
                'summary': summary,
                'warning_message': warning_message
            })


class StartedTutorialEventHandler(EditorHandler):
    """Records that this user has started the state editor tutorial."""

    def post(self):
        """Handles GET requests."""
        user_services.record_user_started_state_editor_tutorial(self.user_id)<|MERGE_RESOLUTION|>--- conflicted
+++ resolved
@@ -574,14 +574,9 @@
         # matched to a fuzzy rule individually.
         answers = stats_services.get_top_state_rule_answers(
             exploration_id, state_name, [
-<<<<<<< HEAD
                 exp_domain.DEFAULT_OUTCOME_CLASSIFICATION,
                 exp_domain.SOFT_RULE_CLASSIFICATION],
-            NUMBER_OF_TOP_ANSWERS_PER_RULE)
-=======
-                exp_domain.DEFAULT_RULESPEC_STR, rule_domain.FUZZY_RULE_TYPE],
             self.NUMBER_OF_TOP_ANSWERS_PER_RULE)
->>>>>>> c568916a
 
         interaction = state.interaction
         unhandled_answers = []
