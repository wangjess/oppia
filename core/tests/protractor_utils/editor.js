// Copyright 2014 The Oppia Authors. All Rights Reserved.
//
// Licensed under the Apache License, Version 2.0 (the "License");
// you may not use this file except in compliance with the License.
// You may obtain a copy of the License at
//
//      http://www.apache.org/licenses/LICENSE-2.0
//
// Unless required by applicable law or agreed to in writing, software
// distributed under the License is distributed on an "AS-IS" BASIS,
// WITHOUT WARRANTIES OR CONDITIONS OF ANY KIND, either express or implied.
// See the License for the specific language governing permissions and
// limitations under the License.

/**
 * @fileoverview Utilities for manipulating the exploration editor when
 * carrrying out end-to-end testing with protractor.
 *
 * @author Jacob Davis (jacobdavis11@gmail.com)
 */

var forms = require('./forms.js');
var general = require('./general.js');
var interactions = require('../../../extensions/interactions/protractor.js');
var rules = require('../../../extensions/rules/protractor.js');

var exitTutorialIfNecessary = function() {
  // If the editor tutorial shows up, exit it.
  element.all(by.css('.introjs-skipbutton')).then(function(buttons) {
    if (buttons.length === 1) {
      buttons[0].click();
    } else if (buttons.length !== 0) {
      throw 'Expected to find at most one \'exit tutorial\' button';
    }
  });
};

// NAVIGATION

var navigateToMainTab = function() {
  element(by.css('.protractor-test-main-tab')).click();
  // Click a neutral element in order to dismiss any warnings.
  element(by.css('.protractor-test-state-editor-oppia-avatar')).click();
};

var navigateToPreviewTab = function() {
  element(by.css('.protractor-test-preview-tab')).click();
  general.waitForSystem();
};

var navigateToSettingsTab = function() {
  element(by.css('.protractor-test-settings-tab')).click();
};

// UTILITIES

var setStateName = function(name) {
  var nameElement = element(by.css('.protractor-test-state-name-container'))
  nameElement.click();
  nameElement.element(by.css('.protractor-test-state-name-input')).clear();
  nameElement.element(by.css('.protractor-test-state-name-input')).
    sendKeys(name);
  nameElement.element(by.css('.protractor-test-state-name-submit')).click();
};

var expectCurrentStateToBe = function(name) {
  expect(
    element(by.css('.protractor-test-state-name-container')).getText()
  ).toMatch(name);
};

// CONTENT

// 'richTextInstructions' is a function that is sent a RichTextEditor which it
// can then use to alter the state content, for example by calling
// .appendBoldText(...).
var setContent = function(richTextInstructions) {
  element(by.css('.protractor-test-state-edit-content')).click();
  var richTextEditor = forms.RichTextEditor(
    element(by.css('.protractor-test-state-content-editor')));
  richTextEditor.clear();
  richTextInstructions(richTextEditor);
  element(by.css('.protractor-test-save-state-content')).click();
};

// This receives a function richTextInstructions used to verify the display of
// the state's content visible when the content editor is closed. The
// richTextInstructions will be supplied with a handler of the form
// forms.RichTextChecker and can then perform checks such as
//   handler.readBoldText('bold')
//   handler.readRteComponent('Collapsible', 'outer', 'inner')
// These would verify that the content consists of the word 'bold' in bold
// followed by a Collapsible component with the given arguments, and nothing
// else. Note that this fails for collapsibles and tabs since it is not
// possible to click on them to view their contents, as clicks instead open the
// rich text editor.
var expectContentToMatch = function(richTextInstructions) {
  forms.expectRichText(
    element(by.css('.protractor-test-state-content-display'))
  ).toMatch(richTextInstructions);
};

var expectContentTextToEqual = function(text) {
  forms.expectRichText(
    element(by.css('.protractor-test-state-content-display'))
  ).toEqual(text);
};

// INTERACTIONS

// Additional arguments may be sent to this function, and they will be
// passed on to the relevant interaction editor.
var setInteraction = function(interactionName) {
  element(by.css('.protractor-test-select-interaction-id')).
    element(by.css('option[value=' + interactionName + ']')).click();

  if (arguments.length > 1) {
    element(by.css('.protractor-test-edit-interaction')).click();

    var elem = element(by.css('.protractor-test-interaction-editor'));
    var args = [elem];
    for (var i = 1; i < arguments.length; i++) {
      args.push(arguments[i]);
    }
    interactions.getInteraction(interactionName).customizeInteraction.apply(
      null, args);

    element(by.css('.protractor-test-save-interaction')).click();
  }
};

// Likewise this can receive additional arguments.
// Note that this refers to the interaction displayed in the editor tab (as
// opposed to the preview tab, which uses the corresponding function in
// player.js).
var expectInteractionToMatch = function(interactionName) {
  // Convert additional arguments to an array to send on.
  var args = [element(by.css('.protractor-test-interaction'))];
  for (var i = 1; i < arguments.length; i++) {
    args.push(arguments[i]);
  }
  interactions.getInteraction(interactionName).
    expectInteractionDetailsToMatch.apply(null, args);
};

// RULES

// This function selects a rule for the current interaction and enters the
// entries of the parameterValues array as its parameters; the parameterValues
// should be specified after the ruleName as additional arguments. For example
// with interaction 'NumericInput' and rule 'Equals' then there is a single
// parameter which the given answer is required to equal.
var _selectRule = function(ruleElement, interactionName, ruleName) {
  var parameterValues = [];
  for (var i = 3; i < arguments.length; i++) {
    parameterValues.push(arguments[i]);
  }

  var ruleDescription = rules.getDescription(
    interactions.getInteraction(interactionName).answerObjectType, ruleName);

  var parameterStart = (ruleDescription.indexOf('{{') === -1) ?
    undefined : ruleDescription.indexOf('{{');
  // From the ruleDescription string we can deduce both the description used
  // in the page (which will have the form "is equal to ...") and the types
  // of the parameter objects, which will later tell us which object editors
  // to use to enter the parameterValues.
  var ruleDescriptionInDropdown = ruleDescription.substring(0, parameterStart);
  var parameterTypes = [];
  while (parameterStart !== undefined) {
    var parameterEnd = ruleDescription.indexOf('}}', parameterStart) + 2;
    var nextParameterStart =
      (ruleDescription.indexOf('{{', parameterEnd) === -1) ?
      undefined : ruleDescription.indexOf('{{', parameterEnd);
    ruleDescriptionInDropdown = ruleDescriptionInDropdown + '...' +
      ruleDescription.substring(parameterEnd, nextParameterStart);
    parameterTypes.push(
      ruleDescription.substring(
        ruleDescription.indexOf('|', parameterStart) + 1, parameterEnd - 2));
    parameterStart = nextParameterStart;
  }

  expect(parameterValues.length).toEqual(parameterTypes.length);

  ruleElement.element(by.css('.protractor-test-rule-description')).click();

  element.all(by.id('select2-drop')).map(function(selectorElement) {
    selectorElement.element(by.cssContainingText(
      'li.select2-results-dept-0', ruleDescriptionInDropdown
    )).then(function(optionElement) {
      optionElement.click();
      protractor.getInstance().waitForAngular();
    });
  });

  // Now we enter the parameters
  for (var i = 0; i < parameterValues.length; i++) {
    var parameterElement = ruleElement.all(
      by.css('.protractor-test-rule-description-fragment'
    )).get(i * 2 + 1);
    var parameterEditor = forms.getEditor(parameterTypes[i])(parameterElement);

    if (interactionName === 'MultipleChoiceInput') {
      // This is a special case as it uses a dropdown to set a NonnegativeInt
      parameterElement.element(
        by.cssContainingText('option', parameterValues[i])
      ).click();
    } else {
      parameterEditor.setValue(parameterValues[i]);
    }
  }
};

// This clicks the "add new rule" button and then selects the rule type and
// enters its parameters, and closes the rule editor. Any number of rule
// parameters may be specified after the ruleName.
var addRule = function(interactionName, ruleName) {
  // This button will not be shown if the rule editor section is already open.
  element.all(by.css('.protractor-test-show-rules')).then(function(buttons) {
    if (buttons.length === 1) {
      buttons[0].click();
    }
  });

  element(by.css('.protractor-test-add-rule')).click();
  var ruleElement = element(by.css('.protractor-test-temporary-rule'))
  var args = [ruleElement];
  for (var i = 0; i < arguments.length; i++) {
    args.push(arguments[i]);
  }
  _selectRule.apply(null, args);
  ruleElement.element(by.css('.protractor-test-save-rule')).click();
};

// Rules are zero-indexed; 'default' denotes the default rule.
var RuleEditor = function(ruleNum) {
  // This button will not be shown if the rule editor section is already open.
  element.all(by.css('.protractor-test-show-rules')).then(function(buttons) {
    if (buttons.length === 1) {
      buttons[0].click();
    }
  });

  var elem = (ruleNum === 'default') ?
    element(by.css('.protractor-test-default-rule')):
    element.all(by.css('.protractor-test-rule-block')).get(ruleNum);

  // This button will not be shown if the rule editor is already open.
  elem.all(by.css('.protractor-test-edit-rule')).then(function(buttons) {
    if (buttons.length === 1) {
      buttons[0].click();
    } else if (buttons.length !== 0) {
      throw 'In editor.editRule(), expected to find at most 1 edit-rule ' +
        'button per rule; found ' + buttons.length + ' instead.';
    }
  });

  return {
    // Any number of parameters may be specified after the ruleName
    setDescription: function(interactionName, ruleName) {
      var args = [elem];
      for (var i = 0; i < arguments.length; i++) {
        args.push(arguments[i]);
      }
      _selectRule.apply(null, args);
    },
    setFeedback: function(index, richTextInstructions) {
      var feedbackEditor = forms.ListEditor(
        elem.element(by.css('.protractor-test-feedback-bubble'))
      ).editItem(index, 'RichText');
      feedbackEditor.clear();
      richTextInstructions(feedbackEditor);
    },
    addFeedback: function() {
      forms.ListEditor(
        elem.element(by.css('.protractor-test-feedback-bubble'))
      ).addItem();
    },
    deleteFeedback: function(index) {
      forms.ListEditor(
        elem.element(by.css('.protractor-test-feedback-bubble'))
      ).deleteItem(index);
    },
    // Enter 'END' for the end state.
    // This saves the rule after the destination is selected.
    setDestination: function(destinationName) {
      var destinationElement =
        elem.element(by.css('.protractor-test-dest-bubble'));
      forms.AutocompleteDropdownEditor(destinationElement).
        setValue(destinationName);
      elem.element(by.css('.protractor-test-save-rule')).click();
    },
    expectAvailableDestinationsToBe: function(stateNames) {
      forms.AutocompleteDropdownEditor(
        elem.element(by.css('.protractor-test-dest-bubble'))
      ).expectOptionsToBe(stateNames);
    },
    delete: function() {
      element(by.css('.protractor-test-delete-rule')).click();
      browser.driver.switchTo().alert().accept();
    }
  }
};

// STATE GRAPH

var createState = function(newStateName) {
  element(by.css('.protractor-test-add-state-input')).sendKeys(newStateName);
  element(by.css('.protractor-test-add-state-submit')).click();
};

// NOTE: if the state is not visible in the state graph this function will fail
var moveToState = function(targetName) {
  general.scrollElementIntoView(
    element(by.css('.protractor-test-exploration-graph')));
  element.all(by.css('.protractor-test-node')).map(function(stateElement) {
    return stateElement.element(by.css('.protractor-test-node-label')).
      getText();
  }).then(function(listOfNames) {
    var matched = false;
    for (var i = 0; i < listOfNames.length; i++) {
      if (listOfNames[i] === targetName) {
        element.all(by.css('.protractor-test-node')).get(i).click();
        matched = true;
      }
    }
    if (! matched) {
      throw Error('State ' + targetName + ' not found by editor.moveToState');
    }
  });
};

var deleteState = function(stateName) {
  element.all(by.css('.protractor-test-node')).map(function(stateElement) {
    return stateElement.element(by.css('.protractor-test-node-label')).
      getText();
  }).then(function(listOfNames) {
    var matched = false;
    for (var i = 0; i < listOfNames.length; i++) {
      if (listOfNames[i] === stateName) {
        element.all(by.css('.protractor-test-node')).get(i).
          element(by.css('.protractor-test-delete-node')).click();
        protractor.getInstance().waitForAngular();
        general.waitForSystem();
        element(by.css('.protractor-test-confirm-delete-state')).click();
        matched = true;
      }
    }
    if (! matched) {
      throw Error('State ' + stateName + ' not found by editor.deleteState');
    }
  });
};

var expectStateNamesToBe = function(names) {
  element.all(by.css('.protractor-test-node')).map(function(stateNode) {
    return stateNode.element(by.css('.protractor-test-node-label')).getText();
  }).then(function(stateNames) {
    expect(stateNames).toEqual(names);
  });
};

// SETTINGS

// All functions involving the settings tab should be sent through this
// wrapper.
var runFromSettingsTab = function(callbackFunction) {
  navigateToSettingsTab();
  var result = callbackFunction();
  navigateToMainTab();
  return result;
};

var setTitle = function(title) {
  runFromSettingsTab(function() {
    element(by.css('protractor-test-exploration-title-input')).clear();
    element(by.css('protractor-test-exploration-title-input')).sendKeys(title);
  });
};

var setCategory = function(category) {
  runFromSettingsTab(function() {
    element(by.css('.protractor-test-exploration-category-input')).clear();
    element(by.css('.protractor-test-exploration-category-input')).
      sendKeys(category);
  });
};

var setObjective = function(objective) {
  runFromSettingsTab(function() {
    element(by.css('.protractor-test-exploration-objective-input')).clear();
    element(by.css('.protractor-test-exploration-objective-input')).
      sendKeys(objective);
  });
};

var setLanguage = function(language) {
  runFromSettingsTab(function() {
    element(by.css('.protractor-test-exploration-language-select')).
      element(by.cssContainingText('option', language)).click();
  });
};

var expectAvailableFirstStatesToBe = function(names) {
  runFromSettingsTab(function() {
    element(by.css('.protractor-test-initial-state-select')).
        all(by.tagName('option')).map(function(elem) {
      return elem.getText();
    }).then(function(options) {
      expect(options).toEqual(names);
    });
  });
};

var setFirstState = function(stateName) {
  runFromSettingsTab(function() {
    element(by.css('.protractor-test-initial-state-select')).
      element(by.cssContainingText('option', stateName)).click();
  });
};

// CONTROLS

var saveChanges = function(commitMessage) {
  general.scrollElementIntoView(
    element(by.css('.protractor-test-save-changes')));
  element(by.css('.protractor-test-save-changes')).click().then(function() {
    if (commitMessage) {
      element(by.css('.protractor-test-commit-message-input')).
        sendKeys(commitMessage);
    }
    protractor.getInstance().waitForAngular();
    general.waitForSystem();
    element(by.css('.protractor-test-close-save-modal')).click();
    // This is necessary to give the page time to record the changes,
    // so that it does not attempt to stop the user leaving.
    protractor.getInstance().waitForAngular();
    general.waitForSystem();
  });
};

var discardChanges = function() {
  element(by.css('.protractor-test-save-discard-toggle')).click();
  element(by.css('.protractor-test-discard-changes')).click();
  browser.driver.switchTo().alert().accept();
};

<<<<<<< HEAD
var enterPreviewMode = function() {
  element(by.css('.protractor-test-enter-preview-mode')).click();
};

var exitPreviewMode = function() {
  exitButton = element(by.css('.protractor-test-exit-preview-mode'));
  // The process of scrolling to the exit button causes the cursor to rest over
  // the username in the top right, which opens a dropdown menu that then
  // blocks the "Edit" button. To prevent this we move the cursor away.
  general.scrollElementIntoView(exitButton);
  browser.actions().
    mouseMove(element(by.css('.protractor-test-navbar-header'))).perform();
  exitButton.click();
};

// HISTORY

// Wrapper for functions involving the history tab
var _runFromHistoryTab = function(callbackFunction) {
  element(by.css('.protractor-test-history-tab')).click();
  var result = callbackFunction();
  element(by.css('.protractor-test-main-tab')).click();
  return result;
};

// Selects the versions to compare on the history page.
// This function should be run within the runFromHistoryTab wrapper, and
// assumes that the 2 compared versions are found on the first page of
// the exploration history.
var _selectComparedVersions = function(v1, v2) {
  var v1Position = null;
  var v2Position = null;
  element.all(by.css('.protractor-test-history-v1-selector')).first()
      .getAttribute('value').then(function(versionNumber) {
    v1Position = versionNumber - v1;
    v2Position = versionNumber - v2;
    element.all(by.css('.protractor-test-history-v1-selector'))
      .get(v1Position).click();
    element.all(by.css('.protractor-test-history-v2-selector'))
      .get(v2Position).click();
    protractor.getInstance().waitForAngular();
  });

  // Click button to show graph if necessary
  element(by.css('.protractor-test-show-history-graph')).isDisplayed()
      .then(function(isDisplayed) {
    if (isDisplayed) {
      element(by.css('.protractor-test-show-history-graph')).click();
    }
  });
};

var expectGraphComparisonOf = function(v1, v2) {
  // This function compares the states in the history graph with a list of objects
  // with the following key-value pairs:
  //   - 'label': label of the node (Note: if the node has a secondary label,
  //              the secondary label should appear after a space. It may be
  //              truncated.)
  //   - 'color': color of the node
  var _expectHistoryStatesToBe = function(expectedStates) {
    element(by.css('.protractor-test-history-graph'))
        .all(by.css('.protractor-test-node')).map(function(stateNode) {
      return {
        'label': stateNode.element(
          by.css('.protractor-test-node-label')).getText(),
        'color': stateNode.element(
          by.css('.protractor-test-node-background')).getCssValue('fill')
      };
    }).then(function(states) {
      // Note: we need to compare this way because the state graph is sometimes
      // generated with states in different configurations.
      expect(states.length).toEqual(expectedStates.length);
      for (var i = 0; i < states.length; i++) {
        expect(expectedStates).toContain(states[i]);
      }
    });
  };

  // Checks that the history graph contains totalLinks links altogether,
  // addedLinks green links and deletedLinks red links.
  var _expectNumberOfLinksToBe = function(totalLinks, addedLinks, deletedLinks) {
    var COLOR_ADDED = 'rgb(31, 125, 31)';
    var COLOR_DELETED = 'rgb(178, 34, 34)';
    var totalCount = 0;
    var addedCount = 0;
    var deletedCount = 0;
    element(by.css('.protractor-test-history-graph'))
        .all(by.css('.protractor-test-link')).map(function(link) {
      link.getCssValue('stroke').then(function(linkColor) {
        totalCount++;
        if (linkColor == COLOR_ADDED) {
          addedCount++;
        } else if (linkColor == COLOR_DELETED) {
          deletedCount++;
        }
      });
    }).then(function() {
      if (totalCount != totalLinks) {
        throw Error('In editor.expectGraphComparisonOf(' + v1 + ', ' + v2 + '), ' +
          'expected to find ' + totalLinks + ' links in total, ' +
          'but found ' + totalCount);
      }
      if (addedCount != addedLinks) {
        throw Error('In editor.expectGraphComparisonOf(' + v1 + ', ' + v2 + '), ' +
          'expected to find ' + addedLinks + ' added links, ' + 'but found ' +
          addedCount);
      }
      if (deletedCount != deletedLinks) {
        throw Error('In editor.expectGraphComparisonOf(' + v1 + ', ' + v2 + '), ' +
          'expected to find ' + deletedLinks + ' deleted links, ' + 'but found ' +
          deletedCount);
      }
    });
  };

  return {
    // Checks the nodes in the state graph and the number of links.
    // expectedStates should be a list of objects with the following key-value
    // pairs:
    //   - 'label': label of the node (Note: if the node has a secondary label,
    //              the secondary label should appear after a space. It may be
    //              truncated.)
    //   - 'color': color of the node
    // linksCount should be a list where the first element is the total number
    // of expected links, the second element is the number of added links, the
    // third element is the number of deleted links.
    toBe: function(expectedStates, linksCount) {
      _runFromHistoryTab(function() {
        _selectComparedVersions(v1, v2);
        _expectHistoryStatesToBe(expectedStates);
        _expectNumberOfLinksToBe(linksCount[0], linksCount[1], linksCount[2]);
      });
    }
  };
};

// This function compares the contents of stateName between v1 and v2.
var expectTextComparisonOf = function(v1, v2, stateName) {
  // This function clicks on a state in the history graph, executes
  // callbackFunction, and exits the state comparison modal.
  var _openStateHistoryModal = function(callbackFunction) {
    element.all(by.css('.protractor-test-node')).map(function(stateElement) {
      return stateElement.element(by.css('.protractor-test-node-label')).
        getText();
    }).then(function(listOfNames) {
      var matched = false;
      for (var i = 0; i < listOfNames.length; i++) {
        if (listOfNames[i] === stateName) {
          element.all(by.css('.protractor-test-node')).get(i).click();
          matched = true;
          var result = callbackFunction();
          element(by.css('.protractor-test-close-history-state-modal')).click();
          return result;
        }
      }
      if (! matched) {
        throw Error('State ' + stateName + ' not found by editor.openStateHistoryModal');
      }
    });
  };

  return {
    // This function checks the text contents of stateName. v1StateContents
    // should contain an object representing the newer state and v2StateContents
    // should contain an object representing the older state.
    // The state representations should be an object whose keys are line numbers
    // and whose values should be an object with the following key-value pairs:
    //  - text: the exact string of text expected on that line
    //  - highlighted: true or false
    toBeWithHighlighting: function(v1StateContents, v2StateContents) {
      _runFromHistoryTab(function() {
        _selectComparedVersions(v1, v2);
        _openStateHistoryModal(function() {
          forms.CodeMirrorChecker(element.all(by.css('.CodeMirror-code')).first())
            .expectTextWithHighlightingToBe(v1StateContents);
          forms.CodeMirrorChecker(element.all(by.css('.CodeMirror-code')).last())
            .expectTextWithHighlightingToBe(v2StateContents);
        });
      });
    },
    // This function checks the text contents of stateName. v1StateContents
    // should contain a string representing the newer state and v2StateContents
    // should contain a string representation of the older state.
    toBe: function(v1StateContents, v2StateContents) {
      _runFromHistoryTab(function() {
        _selectComparedVersions(v1, v2);
        _openStateHistoryModal(function() {
          forms.CodeMirrorChecker(element.all(by.css('.CodeMirror-code')).first())
            .expectTextToBe(v1StateContents);
          forms.CodeMirrorChecker(element.all(by.css('.CodeMirror-code')).last())
            .expectTextToBe(v2StateContents);
        });
      });
    }
  };
};

// This function assumes that the selected version is valid and found on the
// first page of the exploration history.
var revertToVersion = function(version) {
  _runFromHistoryTab(function() {
    var versionPosition = null;
    element.all(by.css('.protractor-test-history-v1-selector')).first()
        .then(function(elem) {
      elem.getAttribute('value').then(function(versionNumber) {
        // Note: there is no 'revert' link next to the current version
        versionPosition = versionNumber - version - 1;
        element.all(by.css('.protractor-test-revert-version'))
          .get(versionPosition).click();
        element(by.css('.protractor-test-confirm-revert')).click();
      });
    });
  });
};

=======
>>>>>>> 38e42413
exports.exitTutorialIfNecessary = exitTutorialIfNecessary;

exports.navigateToMainTab = navigateToMainTab;
exports.navigateToPreviewTab = navigateToPreviewTab;
exports.navigateToSettingsTab = navigateToSettingsTab;

exports.setStateName = setStateName;
exports.expectCurrentStateToBe = expectCurrentStateToBe;

exports.setContent = setContent;
exports.expectContentToMatch = expectContentToMatch;

exports.setInteraction = setInteraction;
exports.expectInteractionToMatch = expectInteractionToMatch;

exports.addRule = addRule;
exports.RuleEditor = RuleEditor;

exports.createState = createState;
exports.moveToState = moveToState;
exports.deleteState = deleteState;
exports.expectStateNamesToBe = expectStateNamesToBe;

exports.runFromSettingsTab = runFromSettingsTab;
exports.setTitle = setTitle;
exports.setCategory = setCategory;
exports.setObjective = setObjective;
exports.setLanguage = setLanguage;
exports.expectAvailableFirstStatesToBe = expectAvailableFirstStatesToBe;
exports.setFirstState = setFirstState;

exports.saveChanges = saveChanges;
<<<<<<< HEAD
exports.discardChanges = discardChanges;
exports.enterPreviewMode = enterPreviewMode;
exports.exitPreviewMode = exitPreviewMode;

exports.expectGraphComparisonOf = expectGraphComparisonOf;
exports.expectTextComparisonOf = expectTextComparisonOf;
exports.revertToVersion = revertToVersion;
=======
exports.discardChanges = discardChanges;
>>>>>>> 38e42413
<|MERGE_RESOLUTION|>--- conflicted
+++ resolved
@@ -445,22 +445,6 @@
   browser.driver.switchTo().alert().accept();
 };
 
-<<<<<<< HEAD
-var enterPreviewMode = function() {
-  element(by.css('.protractor-test-enter-preview-mode')).click();
-};
-
-var exitPreviewMode = function() {
-  exitButton = element(by.css('.protractor-test-exit-preview-mode'));
-  // The process of scrolling to the exit button causes the cursor to rest over
-  // the username in the top right, which opens a dropdown menu that then
-  // blocks the "Edit" button. To prevent this we move the cursor away.
-  general.scrollElementIntoView(exitButton);
-  browser.actions().
-    mouseMove(element(by.css('.protractor-test-navbar-header'))).perform();
-  exitButton.click();
-};
-
 // HISTORY
 
 // Wrapper for functions involving the history tab
@@ -661,8 +645,6 @@
   });
 };
 
-=======
->>>>>>> 38e42413
 exports.exitTutorialIfNecessary = exitTutorialIfNecessary;
 
 exports.navigateToMainTab = navigateToMainTab;
@@ -695,14 +677,8 @@
 exports.setFirstState = setFirstState;
 
 exports.saveChanges = saveChanges;
-<<<<<<< HEAD
 exports.discardChanges = discardChanges;
-exports.enterPreviewMode = enterPreviewMode;
-exports.exitPreviewMode = exitPreviewMode;
 
 exports.expectGraphComparisonOf = expectGraphComparisonOf;
 exports.expectTextComparisonOf = expectTextComparisonOf;
-exports.revertToVersion = revertToVersion;
-=======
-exports.discardChanges = discardChanges;
->>>>>>> 38e42413
+exports.revertToVersion = revertToVersion;