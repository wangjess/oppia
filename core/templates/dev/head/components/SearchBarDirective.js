// Copyright 2016 The Oppia Authors. All Rights Reserved.
//
// Licensed under the Apache License, Version 2.0 (the "License");
// you may not use this file except in compliance with the License.
// You may obtain a copy of the License at
//
//      http://www.apache.org/licenses/LICENSE-2.0
//
// Unless required by applicable law or agreed to in writing, software
// distributed under the License is distributed on an "AS-IS" BASIS,
// WITHOUT WARRANTIES OR CONDITIONS OF ANY KIND, either express or implied.
// See the License for the specific language governing permissions and
// limitations under the License.

/**
 * @fileoverview Directive for the Search Bar.
 */

oppia.directive('searchBar', [function() {
  return {
    restrict: 'E',
    templateUrl: 'components/searchBar',
    controller: [
<<<<<<< HEAD
      '$scope', '$rootScope', '$timeout', '$window', '$location', '$translate',
      'searchService', 'oppiaDebouncer', 'oppiaHtmlEscaper',
      'ExplorationCreationButtonService', 'urlService', 'i18nIdService',
      function(
          $scope, $rootScope, $timeout, $window, $location, $translate,
          searchService, oppiaDebouncer, oppiaHtmlEscaper,
          ExplorationCreationButtonService, urlService, i18nIdService) {
=======
      '$scope', '$rootScope', '$timeout', '$window', '$location',
      'searchService', 'oppiaDebouncer', 'oppiaHtmlEscaper', 'urlService',
      function(
          $scope, $rootScope, $timeout, $window, $location,
          searchService, oppiaDebouncer, oppiaHtmlEscaper, urlService) {
>>>>>>> 4aaceb89
        $scope.isSearchInProgress = searchService.isSearchInProgress;
        $scope.SEARCH_DROPDOWN_CATEGORIES = (
          GLOBALS.SEARCH_DROPDOWN_CATEGORIES.map(
            function(categoryName) {
              return {
                id: categoryName,
                text: i18nIdService.getLibraryId('categories', categoryName)
              };
            }
          )
        );
        $scope.ALL_LANGUAGE_CODES = GLOBALS.LANGUAGE_CODES_AND_NAMES.map(
          function(languageItem) {
            return {
              id: languageItem.code,
              text: i18nIdService.getLibraryId('languages', languageItem.code)
            };
          });

        $scope.searchQuery = '';
        $scope.selectionDetails = {
          categories: {
            description: '',
            itemsName: 'categories',
            masterList: $scope.SEARCH_DROPDOWN_CATEGORIES,
            numSelections: 0,
            selections: {},
            summary: ''
          },
          languageCodes: {
            description: '',
            itemsName: 'languages',
            masterList: $scope.ALL_LANGUAGE_CODES,
            numSelections: 0,
            selections: {},
            summary: ''
          }
        };

        // Non-translatable parts of the html strings, like numbers or user
        // names.
        $scope.translationData = {};

        // Update the description, numSelections and summary fields of the
        // relevant entry of $scope.selectionDetails.
        var updateSelectionDetails = function(itemsType) {
          var itemsName = $scope.selectionDetails[itemsType].itemsName;
          var masterList = $scope.selectionDetails[itemsType].masterList;

          var selectedItems = [];
          for (var i = 0; i < masterList.length; i++) {
            if ($scope.selectionDetails[itemsType]
                      .selections[masterList[i].id]) {
              selectedItems.push(masterList[i].text);
            }
          }

          var totalCount = selectedItems.length;
          $scope.selectionDetails[itemsType].numSelections = totalCount;

          $scope.selectionDetails[itemsType].summary = (
            totalCount === 0 ? 'I18N_LIBRARY_ALL_' + itemsName.toUpperCase() :
            totalCount === 1 ? selectedItems[0] :
            'I18N_LIBRARY_N_' + itemsName.toUpperCase());
          $scope.translationData[itemsName + 'Count'] = totalCount;

          // TODO(milit): When the language changes, the translations won't
          // change until the user changes the selection and this function is
          // re-executed.
          if (selectedItems.length > 0) {
            var translatedItems = [];
            for (var i = 0; i < selectedItems.length; i++) {
              translatedItems.push($translate.instant(selectedItems[i]));
            };
            $scope.selectionDetails[itemsType].description = (
              translatedItems.join(', '));
          } else {
            $scope.selectionDetails[itemsType].description = (
              'I18N_LIBRARY_ALL_' + itemsName.toUpperCase() + '_SELECTED');
          }
        };

        $scope.toggleSelection = function(itemsType, optionName) {
          var selections = $scope.selectionDetails[itemsType].selections;
          if (!selections.hasOwnProperty(optionName)) {
            selections[optionName] = true;
          } else {
            selections[optionName] = !selections[optionName];
          }

          updateSelectionDetails(itemsType);
          onSearchQueryChangeExec();
        };

        $scope.deselectAll = function(itemsType) {
          $scope.selectionDetails[itemsType].selections = {};
          updateSelectionDetails(itemsType);
        };

        var onSearchQueryChangeExec = function() {
          searchService.executeSearchQuery(
            $scope.searchQuery, $scope.selectionDetails.categories.selections,
            $scope.selectionDetails.languageCodes.selections);

          var searchUrlQueryString = searchService.getSearchUrlQueryString(
            $scope.searchQuery, $scope.selectionDetails.categories.selections,
            $scope.selectionDetails.languageCodes.selections
          );
          if ($window.location.pathname == '/search/find') {
            $location.url('/find?q=' + searchUrlQueryString);
          } else {
            $window.location.href = '/search/find?q=' + searchUrlQueryString;
          }
        };

        // Initialize the selection descriptions and summaries.
        for (var itemsType in $scope.selectionDetails) {
          updateSelectionDetails(itemsType);
        }

        $scope.onSearchQueryChange = function(evt) {
          // Query immediately when the enter or space key is pressed.
          if (evt.keyCode == 13 || evt.keyCode == 32) {
            onSearchQueryChangeExec();
          } else {
            oppiaDebouncer.debounce(onSearchQueryChangeExec, 650)();
          }
        };

        var updateSearchFieldsBasedOnUrlQuery = function() {
          $scope.selectionDetails.categories.selections = {};
          $scope.selectionDetails.languageCodes.selections = {};

          $scope.searchQuery = searchService.updateSearchFieldsBasedOnUrlQuery(
            $window.location.search, $scope.selectionDetails);

          updateSelectionDetails('categories');
          updateSelectionDetails('languageCodes');

          onSearchQueryChangeExec();
        };

        $scope.$on('$locationChangeSuccess', function() {
          if (urlService.getUrlParams().hasOwnProperty('q')) {
            updateSearchFieldsBasedOnUrlQuery();
          }
        });

        $scope.$on(
          'preferredLanguageCodesLoaded',
          function(evt, preferredLanguageCodesList) {
            preferredLanguageCodesList.forEach(function(languageCode) {
              var selections = $scope.selectionDetails.languageCodes.selections;
              if (!selections.hasOwnProperty(languageCode)) {
                selections[languageCode] = true;
              } else {
                selections[languageCode] = !selections[languageCode];
              }
            });

            updateSelectionDetails('languageCodes');

            if (urlService.getUrlParams().hasOwnProperty('q')) {
              updateSearchFieldsBasedOnUrlQuery();
            }

            if ($window.location.pathname == '/search/find') {
              onSearchQueryChangeExec();
            }

            refreshSearchBarLabels();
          }
        );

        var refreshSearchBarLabels = function() {
          // If you translate these strings in the html, then you must use a
          // filter because only the first 14 characters are displayed. That
          // would generate FOUC for languages other than English. As an
          // exception, we translate them here and update the translation every
          // time the language is changed.
          $scope.searchBarPlaceholder = $translate.instant(
            'I18N_LIBRARY_SEARCH_PLACEHOLDER');
          // 'messageformat' is the interpolation method for plural forms.
          // http://angular-translate.github.io/docs/#/guide/14_pluralization.
          $scope.categoryButtonText = $translate.instant(
            $scope.selectionDetails.categories.summary,
            $scope.translationData,
            'messageformat');
          $scope.languageButtonText = $translate.instant(
            $scope.selectionDetails.languageCodes.summary,
            $scope.translationData,
            'messageformat');
        };

        $rootScope.$on('$translateChangeSuccess', refreshSearchBarLabels);
      }
    ]
  };
}]);<|MERGE_RESOLUTION|>--- conflicted
+++ resolved
@@ -21,21 +21,13 @@
     restrict: 'E',
     templateUrl: 'components/searchBar',
     controller: [
-<<<<<<< HEAD
       '$scope', '$rootScope', '$timeout', '$window', '$location', '$translate',
-      'searchService', 'oppiaDebouncer', 'oppiaHtmlEscaper',
-      'ExplorationCreationButtonService', 'urlService', 'i18nIdService',
+      'searchService', 'oppiaDebouncer', 'oppiaHtmlEscaper', 'urlService',
+      'i18nIdService',
       function(
           $scope, $rootScope, $timeout, $window, $location, $translate,
-          searchService, oppiaDebouncer, oppiaHtmlEscaper,
-          ExplorationCreationButtonService, urlService, i18nIdService) {
-=======
-      '$scope', '$rootScope', '$timeout', '$window', '$location',
-      'searchService', 'oppiaDebouncer', 'oppiaHtmlEscaper', 'urlService',
-      function(
-          $scope, $rootScope, $timeout, $window, $location,
-          searchService, oppiaDebouncer, oppiaHtmlEscaper, urlService) {
->>>>>>> 4aaceb89
+          searchService, oppiaDebouncer, oppiaHtmlEscaper, urlService,
+          i18nIdService) {
         $scope.isSearchInProgress = searchService.isSearchInProgress;
         $scope.SEARCH_DROPDOWN_CATEGORIES = (
           GLOBALS.SEARCH_DROPDOWN_CATEGORIES.map(
