// Copyright 2014 The Oppia Authors. All Rights Reserved.
//
// Licensed under the Apache License, Version 2.0 (the "License");
// you may not use this file except in compliance with the License.
// You may obtain a copy of the License at
//
//      http://www.apache.org/licenses/LICENSE-2.0
//
// Unless required by applicable law or agreed to in writing, software
// distributed under the License is distributed on an "AS-IS" BASIS,
// WITHOUT WARRANTIES OR CONDITIONS OF ANY KIND, either express or implied.
// See the License for the specific language governing permissions and
// limitations under the License.

/**
 * @fileoverview Unit tests for generic services.
 *
 * @author sll@google.com (Sean Lip)
 */

describe('Validators service', function() {
  beforeEach(module('oppia'));

  describe('validators service', function() {
    var vs = null;

    beforeEach(inject(function($injector) {
      vs = $injector.get('validatorsService');
    }));

    it('should correctly validate entity names', function() {
      GLOBALS = {INVALID_NAME_CHARS: 'xyz'};

      expect(vs.isValidEntityName('b')).toBe(true);
      expect(vs.isValidEntityName('b   ')).toBe(true);
      expect(vs.isValidEntityName('   b')).toBe(true);
      expect(vs.isValidEntityName('bd')).toBe(true);

      expect(vs.isValidEntityName('')).toBe(false);
      expect(vs.isValidEntityName('   ')).toBe(false);
      expect(vs.isValidEntityName('x')).toBe(false);
      expect(vs.isValidEntityName('y')).toBe(false);
      expect(vs.isValidEntityName('bx')).toBe(false);
    });

    it('should correctly validate non-emptiness', function() {
      expect(vs.isNonempty('b')).toBe(true);
      expect(vs.isNonempty('abc def')).toBe(true);

      expect(vs.isNonempty('')).toBe(false);
      expect(vs.isNonempty(null)).toBe(false);
      expect(vs.isNonempty(undefined)).toBe(false);
    });
  });
});

<<<<<<< HEAD

describe('HTML escaper', function() {
  beforeEach(module('oppia'));

  describe('HTML escaper service', function() {
    var ohe = null;

    beforeEach(inject(function($injector) {
      ohe = $injector.get('oppiaHtmlEscaper');
    }));

    it('should correctly translate between escaped and unescaped strings', function() {
      var strs = ['abc', 'a&b<html>', '&&&&&'];
      for (var i = 0; i < strs.length; i++) {
        expect(ohe.escapedStrToUnescapedStr(
          ohe.unescapedStrToEscapedStr(strs[i]))).toEqual(strs[i]);
      }
    });

    it('should correctly escape and unescape JSON', function() {
      var objs = [{'a': 'b'}, ['a', 'b'], 2, true, 'abc'];
      for (var i = 0; i < objs.length; i++) {
        expect(ohe.escapedJsonToObj(
          ohe.objToEscapedJson(objs[i]))).toEqual(objs[i]);
      }
=======
describe('Datetime Formatter', function() {
  beforeEach(module('oppia'));

  describe('datetimeformatter', function() {
    // This corresponds to Fri, 21 Nov 2014 09:45:00 GMT.
    var NOW_MILLIS = 1416563100000;
    var YESTERDAY_MILLIS = NOW_MILLIS - 24 * 60 * 60 * 1000;
    var df = null;
    var oldDate = Date;

    beforeEach(inject(function($injector) {
      df = $injector.get('oppiaDatetimeFormatter');

      // Mock Date() to give a time of NOW_MILLIS in GMT. (Unfortunately, there
      // doesn't seem to be a good way to set the timezone locale directly.)
      spyOn(window, 'Date').andCallFake(function(optionalMillisSinceEpoch) {
        if (optionalMillisSinceEpoch) {
          return new oldDate(optionalMillisSinceEpoch);
        } else {
          return new oldDate(NOW_MILLIS);
        }
      });
    }));

    it('should correctly return date time string', function() {
      expect(df.getHumanReadableDatetime(NOW_MILLIS)).toBe(
        'Fri, 21 Nov 2014 09:45:00 GMT');
      expect(df.getHumanReadableDatetime(YESTERDAY_MILLIS)).toBe(
        'Thu, 20 Nov 2014 09:45:00 GMT');
    });

    it('should show only the time for a datetime occurring today', function() {
      // In any timezone, 10 minutes before xx:45:00 should still fall within the
      // same date as xx:45:00.
      expect(df.getLocaleAbbreviatedDatetimeString(
        NOW_MILLIS - 10 * 60 * 1000)).not.toBe('11/21/2014');
    });

    it('should show only the date for a datetime occurring before today', function() {
      // 72 hours ago. This is 18 Nov 2014 09:45:00 GMT, which corresponds to
      // 17 Nov 2014 in some parts of the world, and 18 Nov 2014 in others.
      expect(['11/18/2014', '11/17/2014']).toContain(
        df.getLocaleAbbreviatedDatetimeString(
          NOW_MILLIS - 72 * 60 * 60 * 1000));
>>>>>>> bef880d3
    });
  });
});<|MERGE_RESOLUTION|>--- conflicted
+++ resolved
@@ -54,8 +54,6 @@
   });
 });
 
-<<<<<<< HEAD
-
 describe('HTML escaper', function() {
   beforeEach(module('oppia'));
 
@@ -80,7 +78,10 @@
         expect(ohe.escapedJsonToObj(
           ohe.objToEscapedJson(objs[i]))).toEqual(objs[i]);
       }
-=======
+    });
+  });
+});
+
 describe('Datetime Formatter', function() {
   beforeEach(module('oppia'));
 
@@ -125,7 +126,6 @@
       expect(['11/18/2014', '11/17/2014']).toContain(
         df.getLocaleAbbreviatedDatetimeString(
           NOW_MILLIS - 72 * 60 * 60 * 1000));
->>>>>>> bef880d3
     });
   });
 });