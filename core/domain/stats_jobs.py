--- conflicted
+++ resolved
@@ -218,17 +218,10 @@
         state_session_ids = collections.defaultdict(set)
         # Session ids that have completed this state
         new_models_end_sessions = set()
-<<<<<<< HEAD
-        # {session_id: (created-on timestamp of last known maybe leave event, state_name)}
-        session_id_to_latest_leave_event = collections.defaultdict(lambda: (0, ''))
-        old_models_start_count = 0
-        old_models_complete_count = 0
-=======
         # {session_id: (created-on timestamp of last known maybe leave event,
         # state_name)}
         session_id_to_latest_leave_event = collections.defaultdict(
             lambda: (0, ''))
->>>>>>> 0988888f
 
         # Iterate and process each event for this exploration.
         for value_str in stringified_values:
