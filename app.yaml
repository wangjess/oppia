--- conflicted
+++ resolved
@@ -54,16 +54,10 @@
     Cache-Control: 'public, max-age=2592000'
     Vary: Accept-Encoding
 - url: /i18n
-<<<<<<< HEAD
-  static_dir: i18n/
+  static_dir: i18n
   secure: always
   http_headers:
     Cache-Control: 'no-cache'
-=======
-  static_dir: i18n
-  secure: always
-  http_headers:
->>>>>>> aceed4f4
 - url: /third_party/generated
   static_dir: third_party/generated
   secure: always
