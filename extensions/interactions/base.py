--- conflicted
+++ resolved
@@ -96,11 +96,9 @@
     # Customization arg specifications for the component, including their
     # descriptions, schemas and default values. Overridden in subclasses.
     _customization_arg_specs = []
-<<<<<<< HEAD
     # Specs for desired visualizations of recorded state answers. Overridden
     # in subclasses.
     _answer_visualization_specs = []
-=======
     # Instructions for using this interaction, to be shown to the learner. Only
     # relevant for supplemental interactions.
     instructions = None
@@ -109,7 +107,6 @@
     # The heading for the 'default outcome' section in the editor. This should
     # be None unless the interaction is linear and non-terminal.
     default_outcome_heading = None
->>>>>>> 747bd5f0
 
     @property
     def id(self):
